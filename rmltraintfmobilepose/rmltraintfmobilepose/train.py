--- conflicted
+++ resolved
@@ -323,12 +323,9 @@
         #     cv2.imshow("test.png", cv2.cvtColor(img, cv2.COLOR_RGB2BGR))
         #     cv2.waitKey(0)
 
-<<<<<<< HEAD
         # pose_error_callback = PoseErrorCallback(
         #     self.keypoints_3d, self.crop_size, self.hp["pnp_focal_length"], experiment
         # )
-=======
->>>>>>> 9209fbf0
         for i, phase in enumerate(self.hp["phases"]):
             # if this is the first phase, generate a new model with fresh weights.
             # otherwise, load the model from the previous phase's best checkpoint
