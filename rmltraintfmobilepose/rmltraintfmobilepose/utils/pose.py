from scipy.spatial.transform import Rotation
import numpy as np
import cv2
import time


def solve_pose(
    ref_points,
    keypoints,
    focal_length,
    imdims,
    extra_crop_params=None,
    ransac=True,
    reduce_mean=False,
    return_inliers=False,
):
    """
    Calculates pose vectors using CV2's solvePNP.
    :param ref_points: 3D reference points, shape (n, 3)
    :param keypoints: 2D image keypoints in (y, x) pixel coordinates. Either shape (n, 2) or (m, n, 2), where n is
        the number of keypoints and m is the number of guesses per keypoint.
    :param focal_length: original camera focal length (vertical, horizontal)
    :param imdims: (height, width) current image dimensions
    :param extra_crop_params: a optional dict with extra parameters that are necessary to
        adjust for cropping and rescaling. If provided, must have the keys {'centroid', 'bbox_size', 'imdims'}
        where 'imdims' are the original image dimensions before cropping/rescaling.
    :param ransac: whether or not to use RANSAC on the guesses
    :param reduce_mean: if `keypoints` has shape (m, n, 2) and `reduce_mean` is true, then all the guesses for each
        keypoint will be reduced to one guess by their mean.
    """
    dist_coeffs = np.zeros((5, 1), dtype=np.float32)
    imdims = np.array(imdims)
    if extra_crop_params:
        assert extra_crop_params.keys() == {"centroid", "bbox_size", "imdims"}
        original_imdims = np.array(extra_crop_params["imdims"])
        origin = (
            np.array(extra_crop_params["centroid"]) - extra_crop_params["bbox_size"] / 2
        )
        center = original_imdims / 2 - origin
        focal_length *= imdims / extra_crop_params["bbox_size"]
        center *= imdims / extra_crop_params["bbox_size"]
    else:
        center = imdims / 2

    cam_matrix = np.array(
        [[focal_length[1], 0, center[1]], [0, focal_length[0], center[0]], [0, 0, 1]],
        dtype=np.float32,
    )

    keypoints = keypoints[..., [1, 0]]
    if len(keypoints.shape) == 3:
        if reduce_mean:
            keypoints = keypoints.mean(axis=0)
        else:
            keypoints = keypoints.reshape([-1, 2])
            ref_points = np.tile(ref_points, [len(keypoints) // len(ref_points), 1])

    if not ransac:
        ret, r_vec, t_vec = cv2.solvePnP(
            ref_points, keypoints, cam_matrix, dist_coeffs, flags=cv2.SOLVEPNP_EPNP
        )
    else:
        # The reprojection error is the maximum pixel distance away
        # a keypoint can be to be considered an inlier. A higher value
        # can improve convergence speed in exchange for accuracy. The default
        # is 8.
        ret, r_vec, t_vec, inliers = cv2.solvePnPRansac(
            ref_points,
            keypoints,
            cam_matrix,
            dist_coeffs,
            flags=cv2.SOLVEPNP_EPNP,
            # reprojectionError=8
        )
    if not ret:
        print("Pose solve failed")
        r_vec, t_vec = np.zeros([2, 3], dtype=np.float32)
    if ransac and return_inliers:
        return r_vec, t_vec, len(inliers)
    return r_vec, t_vec


def to_rotation(r):
    if isinstance(r, Rotation):
        return r
    r = np.array(r).squeeze()
    if len(r) == 3:
        return Rotation.from_rotvec(r)
    if len(r) == 4:
        w, x, y, z = r
        return Rotation.from_quat([x, y, z, w])
    raise ValueError()


def geodesic_error(rot_pred, rot_truth, flip=False):
    rot_pred, rot_truth = to_rotation(rot_pred), to_rotation(rot_truth)
<<<<<<< HEAD
    rot_pred = Rotation.from_euler('xyz', [np.pi, 0, 0]) * rot_pred
    return _quat_geodesic_error(rot_pred.as_quat(), rot_truth.as_quat())
=======
    # rot_pred = Rotation.from_euler("x", 180, degrees=True) * rot_pred
    err = _quat_geodesic_error(rot_pred.as_quat(), rot_truth.as_quat())
    if flip:
        rot_pred_flip = rot_pred * Rotation.from_euler("z", 180, degrees=True)
        return min(
            err, _quat_geodesic_error(rot_pred_flip.as_quat(), rot_truth.as_quat()),
        )
    return err
>>>>>>> 9209fbf0


def _quat_geodesic_error(q1, q2):
    dot = np.abs(np.sum(q1 * q2))
    return 2 * np.arccos(np.clip(dot, 0, 1))


def position_error(pos_pred, pos_truth):
    pos_pred, pos_truth = np.array(pos_pred).squeeze(), np.array(pos_truth).squeeze()
    err = np.linalg.norm(pos_pred - pos_truth)
    return err, err / np.linalg.norm(pos_truth)


def display_geodesic_stats(errs_pose, errs_position):
    print(f"\n---- Geodesic Error Stats ----")
    stats = {
        "mean": np.mean(errs_pose),
        "median": np.median(errs_pose),
        "max": np.max(errs_pose),
    }
    for label, val in stats.items():
        print(f"{label:8s} = {val:.3f} ({np.degrees(val):.3f} deg)")
    if len(errs_position) == 0:
        return
    print(f"\n---- Position Error Stats ----")
    stats = {
        "mean": np.mean(errs_position),
        "median": np.median(errs_position),
        "max": np.max(errs_position),
    }
    for label, val in stats.items():
        print(f"{label:8s} = {val:.3f}")
    print(f"\n---- Combined Error Stats ----")
    stats = {
        "mean": np.mean(errs_position + errs_pose),
        "median": np.median(errs_position + errs_pose),
        "max": np.max(errs_position + errs_pose),
    }
    for label, val in stats.items():
        print(f"{label:8s} = {val:.3f}")


def display_keypoint_stats(errs):
    if len(errs) == 0:
        return
    errs = np.array(errs)
    print(f"\n---- Error Stats Per Keypoint ----")
    print(f" ### | mean | median | max ")
    for kp_idx in range(errs.shape[1]):
        err = errs[:, kp_idx]
        print(
            f" {kp_idx:<4d}| {np.mean(err):<5.2f}| {np.median(err):<7.2f}| {np.max(err):<4.2f}"
        )<|MERGE_RESOLUTION|>--- conflicted
+++ resolved
@@ -94,10 +94,6 @@
 
 def geodesic_error(rot_pred, rot_truth, flip=False):
     rot_pred, rot_truth = to_rotation(rot_pred), to_rotation(rot_truth)
-<<<<<<< HEAD
-    rot_pred = Rotation.from_euler('xyz', [np.pi, 0, 0]) * rot_pred
-    return _quat_geodesic_error(rot_pred.as_quat(), rot_truth.as_quat())
-=======
     # rot_pred = Rotation.from_euler("x", 180, degrees=True) * rot_pred
     err = _quat_geodesic_error(rot_pred.as_quat(), rot_truth.as_quat())
     if flip:
@@ -106,7 +102,6 @@
             err, _quat_geodesic_error(rot_pred_flip.as_quat(), rot_truth.as_quat()),
         )
     return err
->>>>>>> 9209fbf0
 
 
 def _quat_geodesic_error(q1, q2):
