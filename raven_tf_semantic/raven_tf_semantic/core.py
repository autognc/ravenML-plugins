--- conflicted
+++ resolved
@@ -11,13 +11,8 @@
 @kfold_opt
 @pass_train
 @click.pass_context
-<<<<<<< HEAD
 def train(ctx, train: TrainInput, kfold):
     # If the context has a TrainInput already, it is passed as "train"
-=======
-def train(ctx, train: TrainInput):
-    # If the context (ctx) has a TrainInput already, it is passed as "train"
->>>>>>> afda175a
     # If it does not, the constructor is called AUTOMATICALLY
     # by Click because the @pass_train decorator is set to ensure
     # object creation, after which the created object is passed as "train"
