--- conflicted
+++ resolved
@@ -33,11 +33,7 @@
 @click.option("--comet", type=str, help="Enable comet integration under an experiment by this name", default=None)
 @click.option('--overwrite', is_flag=True)
 @click.pass_context
-<<<<<<< HEAD
 def train(ctx, train: TrainInput, config, comet, overwrite):
-=======
-def train(ctx, train: TrainInput, comet):
->>>>>>> 879ead4a
     # If the context has a TrainInput already, it is passed as "train"
     # If it does not, the constructor is called AUTOMATICALLY
     # object creation, after which execution will fail as this means
@@ -45,17 +41,8 @@
 
     # NOTE: after training, you must create an instance of TrainOutput and return it
 
-<<<<<<< HEAD
-    if os.path.exists(artifact_dir):
-        if overwrite or user_confirms('Artifact storage location ({}) contains old data. Overwrite?'.format(artifact_dir)):
-            shutil.rmtree(artifact_dir)
-        else:
-            return ctx.exit()
-    os.makedirs(artifact_dir)
-=======
     # set base directory for model artifacts
     artifact_dir = train.artifact_path
->>>>>>> 879ead4a
 
     # set dataset directory
     data_dir = train.dataset.path / "splits" / "complete" / "train"
@@ -137,13 +124,8 @@
         loss = KeypointsModel.get_heatmap_loss(nb_keypoints)
     else:
         nb_keypoints = model.output.shape[1] // 2
-<<<<<<< HEAD
         loss = KeypointsModel.get_mse_loss()
     ref_points = np.load(train.dataset.path / "keypoints.npy").reshape((-1, 3))[:nb_keypoints]
-=======
-    cropsize = model.input.shape[1]
-    ref_points = np.load(dataset.path / "keypoints.npy").reshape((-1, 3))[:nb_keypoints]
->>>>>>> 879ead4a
 
     pose_error_callback = PoseErrorCallback(ref_points, cropsize, pnp_focal_length)
 
