--- conflicted
+++ resolved
@@ -15,13 +15,8 @@
 # echo "Checking for active raven conda environment..."
 
 # grab available conda envs
-<<<<<<< HEAD
-ENVS=$(conda env list | awk '{print $1}' )
-# attempt to source environment
-=======
 # ENVS=$(conda env list | awk '{print $1}' )
 # # attempt to source environment
->>>>>>> a43272a8
 # if [[ $ENVS = *"raven"* ]]; then
 #    source activate raven
 #    echo "Successfully activated raven environment."
